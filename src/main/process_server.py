--- conflicted
+++ resolved
@@ -6,11 +6,7 @@
 import json
 import os
 import struct
-<<<<<<< HEAD
-import time
-=======
 import sys
->>>>>>> d62075f2
 from llm_service import LLMService
 from dotenv import load_dotenv
 
@@ -104,19 +100,10 @@
 
         message = json.loads(message_bytes.decode('utf-8'))
         header = message["header"]
-<<<<<<< HEAD
-        src = message["ballot_number"][1]
-
-        if "contexts" in message:
-                self.service.compare_and_update_dict(message["contexts"])
-
-        logging.debug(f"ProcessServer received message: {message}")
-=======
         ballot_number = message["ballot_number"]
         content = message["message"]
         src = message["src"]
         src_dict = message["contexts"]
->>>>>>> d62075f2
         if header == "KILL":
           print("ProcessServer received KILL message.")
           self.shutdown()
@@ -269,10 +256,7 @@
         "message" : content,
         "ballot_number" : ballot_number,
         "dest" : node,
-<<<<<<< HEAD
-=======
         "src" : self.ballot["id"],
->>>>>>> d62075f2
         "context_id" : context_id,
         "contexts": self.service.get_all_contexts()
       }
@@ -290,37 +274,6 @@
       # Send the length prefix followed by the message bytes
       with self.send_lock:
         self.socket.sendall(length_prefix + message_bytes)
-<<<<<<< HEAD
-      
-  
-    
-  def leader_election(self, command):
-    self.send_message(header="PROPOSE", content=command)
-    with self.proposal_condition:
-      self.proposal_condition.wait_for(lambda: self.promised_num >= self.majority)
-      self.promised_num = 0
-      
-    self.leader = self.id # set itself as the new leader
-    
-  
-  def reach_consensus(self, command):      
-    # Send ACCEPT message:
-    self.send_message(header="ACCEPT", content=command)
-    with self.accepted_condition:
-      self.accepted_condition.wait_for(lambda: self.accepted_num >= self.majority)
-      self.accepted_num = 0
-  
-    # Send DECIDE message:
-    self.send_message(header="DECIDE", content=command)
-    time.sleep(7)
-    self.decide(message=command, src=-1, is_leader=True)
-    
-  def send_response(self, header, dest, op_num, content, context_id=-1):
-    if self.op > op_num:
-      logging.debug(f"Did not {header} from {dest}")
-      return
-=======
->>>>>>> d62075f2
 
   # TODO: update this to handle leader election
   def send_response(self, header, dest, ballot_number, content, context_id=-1, requires_ballot_comparison=False):
@@ -335,10 +288,7 @@
       "message" : content,
       "ballot_number" : ballot_number,
       "dest" : dest,
-<<<<<<< HEAD
-=======
       "src" : self.ballot["id"],
->>>>>>> d62075f2
       "context_id" : context_id,
       "contexts": self.service.get_all_contexts()
     }
@@ -361,56 +311,6 @@
       self.promised_ballot = ballot_number
       logging.debug(f"LEADER is set to {dest}")
   
-<<<<<<< HEAD
-  def decide(self, message, src, is_leader=False):
-        """
-        Handle consensus decisions and coordinate responses.
-        """
-        tokens = message.strip().split()
-        logging.debug(f"Tokens: {tokens}")
-        if not tokens:
-            return
-            
-        command = tokens[0]
-        response = ""
-        context_id = -1
-        
-        if command == "create" and len(tokens) == 2 and tokens[1].isdigit():
-            context_id = tokens[1]
-            success = self.service.create_context(context_id)
-            if success:
-                print(f"NEW CONTEXT {context_id}")
-                
-        elif command == "query" and len(tokens) >= 3 and tokens[1].isdigit():
-          context_id = tokens[1]
-          query_string = ' '.join(tokens[2:])
-
-          if self.service.add_query_to_context(context_id, query_string):
-              print(f"NEW QUERY on {context_id} with {query_string}")
-
-              response = self.service.generate_response(context_id)
-
-              if context_id not in self.collected_responses:
-                  self.collected_responses[context_id] = {}
-              self.collected_responses[context_id][self.id] = response
-
-              # Print local response to user
-              print(f"\nReceived from server {self.id} for context {context_id}:")
-              print(f"Response: {response}\n")
-          else:
-              logging.error("Failed to decide on QUERY function")
-                    
-        elif command == "choose" and len(tokens) >= 3 and tokens[1].isdigit():
-            context_id = tokens[1]
-            chosen_answer = ' '.join(tokens[2:])
-            if self.service.save_answer(context_id, chosen_answer):
-                print(f"CHOSEN ANSWER on {context_id} with {chosen_answer}")
-        else:
-            response = "Could not decide!"
-
-        if not is_leader and response:
-            self.send_response(header="RESPONSE", dest=src, op_num=float("inf"), content=response, context_id=context_id)
-=======
   def decide(self, message, src, ballot_number, src_dict={}, is_leader=False):
     """Handle consensus decisions and coordinate responses."""
     tokens = message.strip().split()
@@ -460,7 +360,6 @@
        
     if not is_leader and response:
       self.send_response(header="RESPONSE", dest=src, ballot_number=ballot_number, content=response, context_id=context_id)
->>>>>>> d62075f2
       
   def shutdown(self):
     """
