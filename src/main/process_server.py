--- conflicted
+++ resolved
@@ -42,10 +42,7 @@
         raise EnvironmentError("Please set GEMINI_API_KEY environment variable")
     self.service = LLMService(api_key)
     
-<<<<<<< HEAD
     self.geminiService = LLMService()
-=======
->>>>>>> 415cfaf9
     logging.log(f"Successfully initialized processer server {self.id}")
     
   def connect(self):
@@ -84,6 +81,8 @@
           elif header == "ACCEPT":
             logging.info(f"ProcessServer received message: {header} from {src}")
             op_num = message["ballot_number"][0]
+            content = message["message"]
+            response_thread = threading.Thread(target=self.send_response, args=("ACCEPTED", src, op_num, content), daemon=True)
             content = message["message"]
             response_thread = threading.Thread(target=self.send_response, args=("ACCEPTED", src, op_num, content), daemon=True)
             response_thread.start()
@@ -102,6 +101,9 @@
           elif header == "RESPONSE":
             resp = message["message"]
             print("Received from server {src} message {resp}") # maybe add a print lock
+          elif header == "RESPONSE":
+            resp = message["message"]
+            print("Received from server {src} message {resp}") # maybe add a print lock
           else:
             logging.warning(f"ProcessServer received unknown message: {message}")
         else:
@@ -152,10 +154,15 @@
       
     # Send ACCEPT message:
     self.send_message(header="ACCEPT", message=command)
+    self.send_message(header="ACCEPT", message=command)
     self.accepted_condition.wait_for(lambda: self.accepted_num >= self.majority)
     self.accepted_num = 0
   
     # Send DECIDE message:
+    self.send_message(header="DECIDE", message=command)
+    
+    
+
     self.send_message(header="DECIDE", message=command)
     
     
@@ -172,6 +179,7 @@
   
   # For ACCEPT message
   def send_response(self, header, dest, op_num, content):
+  def send_response(self, header, dest, op_num, content):
     if self.op_num > op_num:
       return
     
@@ -194,39 +202,24 @@
     
     if command == "create" and len(tokens) == 2 and tokens[1].isdigit():
       context_id = tokens[1]
-<<<<<<< HEAD
       response = self.geminiService.create_context(context_id)
     elif command == "query" and len(tokens) == 3 and tokens[1].isdigit():
       context_id = tokens[1]
       query_string = tokens[2]
       response = self.geminiService.add_query(context_id, query_string)
-=======
-      response = self.service.create_context(context_id)
-    elif command == "query" and len(tokens) == 3 and tokens[1].isdigit():
-      context_id = tokens[1]
-      query_string = tokens[2]
-      response = self.service.add_query(context_id, query_string)
->>>>>>> 415cfaf9
       # start query thread
     elif command == "choose" and len(tokens) == 3 and tokens[1].isdigit() and tokens[2].isdigit():
       context_id = tokens[1]
       response_number = tokens[2]
-<<<<<<< HEAD
       response = self.geminiService.save_answer(context_id, response_number) # need to change logic in the llm_service
-=======
-      response = self.service.save_answer(context_id, response_number) # need to change logic in the llm_service
->>>>>>> 415cfaf9
     else:
       response = "Could not decide"
     
     self.send_response(header="RESPONSE", dest=src, op_num=float("inf"), message=response)
-<<<<<<< HEAD
     
 
   def broadcast_accept(self):
     pass
-=======
->>>>>>> 415cfaf9
 
   def shutdown(self):
     """
@@ -271,22 +264,33 @@
           message = f"{command} {context_id}"
           self.reach_consensus(message)
           
+          message = f"{command} {context_id}"
+          self.reach_consensus(message)
+          
           # start create context thread
         elif command == "query" and len(tokens) == 3 and tokens[1].isdigit():
           context_id = tokens[1]
           query_string = tokens[2]
           message = f"{command} {context_id} {query_string}"
           self.reach_consensus(message)
+          query_string = tokens[2]
+          message = f"{command} {context_id} {query_string}"
+          self.reach_consensus(message)
           # start query thread
         elif command == "choose" and len(tokens) == 3 and tokens[1].isdigit() and tokens[2].isdigit():
           context_id = tokens[1]
           response_number = tokens[2]
           message = f"{command} {context_id} {response_number}"
           self.reach_consensus(message)
+          response_number = tokens[2]
+          message = f"{command} {context_id} {response_number}"
+          self.reach_consensus(message)
         elif command == "view" and len(tokens) == 2 and tokens[1].isdigit():
+          # TODO: start view thread and create view function
           # TODO: start view thread and create view function
           pass
         elif command == "viewall":
+          # TODO: start viewall thread and create viewall function
           # TODO: start viewall thread and create viewall function
           pass
           # start view all thread
