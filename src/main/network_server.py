--- conflicted
+++ resolved
@@ -131,11 +131,7 @@
         
         # Send length prefix followed by message
         dest_sock.sendall(length_prefix + dest_msg)
-<<<<<<< HEAD
-        logging.info(f"Sent message: {json_message['header']} from server {src_id if src_id != -1 else 'Network Server'} to server {dest_id}")
-=======
         logging.info(f"Sent message: {json_message['header']} from server {src_id if int(src_id) != -1 else 'Network Server'} to server {dest_id}")
->>>>>>> d62075f2
       else:
           logging.error(f"Failed to send message from {src_id} to {dest_id}")
               
